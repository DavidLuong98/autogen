﻿// Copyright (c) Microsoft Corporation. All rights reserved.
// OpenAIChatAgentTest.cs

using System;
using System.Collections.Generic;
using System.Linq;
using System.Threading.Tasks;
using AutoGen.OpenAI;
using AutoGen.OpenAI.Extension;
using Azure.AI.OpenAI;
using FluentAssertions;

namespace AutoGen.Tests;

public partial class OpenAIChatAgentTest
{
    /// <summary>
    /// Get the weather for a location.
    /// </summary>
    /// <param name="location">location</param>
    /// <returns></returns>
    [Function]
    public async Task<string> GetWeatherAsync(string location)
    {
        return $"The weather in {location} is sunny.";
    }

    [ApiKeyFact("AZURE_OPENAI_API_KEY", "AZURE_OPENAI_ENDPOINT")]
    public async Task BasicConversationTestAsync()
    {
        var endpoint = Environment.GetEnvironmentVariable("AZURE_OPENAI_ENDPOINT") ?? throw new Exception("Please set AZURE_OPENAI_ENDPOINT environment variable.");
        var key = Environment.GetEnvironmentVariable("AZURE_OPENAI_API_KEY") ?? throw new Exception("Please set AZURE_OPENAI_API_KEY environment variable.");
        var openaiClient = new OpenAIClient(new Uri(endpoint), new Azure.AzureKeyCredential(key));
        var openAIChatAgent = new OpenAIChatAgent(
            openAIClient: openaiClient,
            name: "assistant",
            modelName: "gpt-35-turbo-16k");

        // By default, OpenAIChatClient supports the following message types
        // - IMessage<ChatRequestMessage>
        var chatMessageContent = MessageEnvelope.Create(new ChatRequestUserMessage("Hello"));
        var reply = await openAIChatAgent.SendAsync(chatMessageContent);

        reply.Should().BeOfType<MessageEnvelope<ChatResponseMessage>>();
        reply.As<MessageEnvelope<ChatResponseMessage>>().From.Should().Be("assistant");
        reply.As<MessageEnvelope<ChatResponseMessage>>().Content.Role.Should().Be(ChatRole.Assistant);

        // test streaming
        var streamingReply = openAIChatAgent.GenerateStreamingReplyAsync(new[] { chatMessageContent });

        await foreach (var streamingMessage in streamingReply)
        {
            streamingMessage.Should().BeOfType<MessageEnvelope<StreamingChatCompletionsUpdate>>();
            streamingMessage.As<MessageEnvelope<StreamingChatCompletionsUpdate>>().From.Should().Be("assistant");
        }
    }

    [ApiKeyFact("AZURE_OPENAI_API_KEY", "AZURE_OPENAI_ENDPOINT")]
    public async Task OpenAIChatMessageContentConnectorTestAsync()
    {
        var endpoint = Environment.GetEnvironmentVariable("AZURE_OPENAI_ENDPOINT") ?? throw new Exception("Please set AZURE_OPENAI_ENDPOINT environment variable.");
        var key = Environment.GetEnvironmentVariable("AZURE_OPENAI_API_KEY") ?? throw new Exception("Please set AZURE_OPENAI_API_KEY environment variable.");
        var openaiClient = new OpenAIClient(new Uri(endpoint), new Azure.AzureKeyCredential(key));
        var openAIChatAgent = new OpenAIChatAgent(
            openAIClient: openaiClient,
            name: "assistant",
            modelName: "gpt-35-turbo-16k");

        MiddlewareStreamingAgent<OpenAIChatAgent> assistant = openAIChatAgent
            .RegisterMessageConnector();

        var messages = new IMessage[]
        {
            MessageEnvelope.Create(new ChatRequestUserMessage("Hello")),
            new TextMessage(Role.Assistant, "Hello", from: "user"),
            new MultiModalMessage(Role.Assistant,
                [
                    new TextMessage(Role.Assistant, "Hello", from: "user"),
                ],
                from: "user"),
            new Message(Role.Assistant, "Hello", from: "user"), // Message type is going to be deprecated, please use TextMessage instead
        };

        foreach (var message in messages)
        {
            var reply = await assistant.SendAsync(message);

            reply.Should().BeOfType<TextMessage>();
            reply.As<TextMessage>().From.Should().Be("assistant");
        }

        // test streaming
        foreach (var message in messages)
        {
            var reply = assistant.GenerateStreamingReplyAsync([message]);

            await foreach (var streamingMessage in reply)
            {
                streamingMessage.Should().BeOfType<TextMessageUpdate>();
                streamingMessage.As<TextMessageUpdate>().From.Should().Be("assistant");
            }
        }
    }

    [ApiKeyFact("AZURE_OPENAI_API_KEY", "AZURE_OPENAI_ENDPOINT")]
    public async Task OpenAIChatAgentToolCallTestAsync()
    {
        var endpoint = Environment.GetEnvironmentVariable("AZURE_OPENAI_ENDPOINT") ?? throw new Exception("Please set AZURE_OPENAI_ENDPOINT environment variable.");
        var key = Environment.GetEnvironmentVariable("AZURE_OPENAI_API_KEY") ?? throw new Exception("Please set AZURE_OPENAI_API_KEY environment variable.");
        var openaiClient = new OpenAIClient(new Uri(endpoint), new Azure.AzureKeyCredential(key));
        var openAIChatAgent = new OpenAIChatAgent(
            openAIClient: openaiClient,
            name: "assistant",
            modelName: "gpt-35-turbo-16k");

        var functionCallMiddleware = new FunctionCallMiddleware(
            functions: [this.GetWeatherAsyncFunctionContract]);
        MiddlewareStreamingAgent<OpenAIChatAgent> assistant = openAIChatAgent
            .RegisterMessageConnector();

        assistant.Middlewares.Count().Should().Be(1);
        assistant.StreamingMiddlewares.Count().Should().Be(1);
        var functionCallAgent = assistant
<<<<<<< HEAD
            .RegisterStreamingMiddleware(functionCallMiddleware);
=======
            .RegisterMiddleware(functionCallMiddleware);
>>>>>>> 3c61969b

        var question = "What's the weather in Seattle";
        var messages = new IMessage[]
        {
            MessageEnvelope.Create(new ChatRequestUserMessage(question)),
            new TextMessage(Role.Assistant, question, from: "user"),
            new MultiModalMessage(Role.Assistant,
                [
                    new TextMessage(Role.Assistant, question, from: "user"),
                ],
                from: "user"),
            new Message(Role.Assistant, question, from: "user"), // Message type is going to be deprecated, please use TextMessage instead
        };

        foreach (var message in messages)
        {
            var reply = await functionCallAgent.SendAsync(message);

            reply.Should().BeOfType<ToolCallMessage>();
            reply.As<ToolCallMessage>().From.Should().Be("assistant");
            reply.As<ToolCallMessage>().ToolCalls.Count().Should().Be(1);
            reply.As<ToolCallMessage>().ToolCalls.First().FunctionName.Should().Be(this.GetWeatherAsyncFunctionContract.Name);
        }

        // test streaming
        foreach (var message in messages)
        {
            var reply = functionCallAgent.GenerateStreamingReplyAsync([message]);
            ToolCallMessage? toolCallMessage = null;
            await foreach (var streamingMessage in reply)
            {
                streamingMessage.Should().BeOfType<ToolCallMessageUpdate>();
                streamingMessage.As<ToolCallMessageUpdate>().From.Should().Be("assistant");
                if (toolCallMessage is null)
                {
                    toolCallMessage = new ToolCallMessage(streamingMessage.As<ToolCallMessageUpdate>());
                }
                else
                {
                    toolCallMessage.Update(streamingMessage.As<ToolCallMessageUpdate>());
                }
            }

            toolCallMessage.Should().NotBeNull();
            toolCallMessage!.From.Should().Be("assistant");
            toolCallMessage.ToolCalls.Count().Should().Be(1);
            toolCallMessage.ToolCalls.First().FunctionName.Should().Be(this.GetWeatherAsyncFunctionContract.Name);
        }
    }

    [ApiKeyFact("AZURE_OPENAI_API_KEY", "AZURE_OPENAI_ENDPOINT")]
    public async Task OpenAIChatAgentToolCallInvokingTestAsync()
    {
        var endpoint = Environment.GetEnvironmentVariable("AZURE_OPENAI_ENDPOINT") ?? throw new Exception("Please set AZURE_OPENAI_ENDPOINT environment variable.");
        var key = Environment.GetEnvironmentVariable("AZURE_OPENAI_API_KEY") ?? throw new Exception("Please set AZURE_OPENAI_API_KEY environment variable.");
        var openaiClient = new OpenAIClient(new Uri(endpoint), new Azure.AzureKeyCredential(key));
        var openAIChatAgent = new OpenAIChatAgent(
            openAIClient: openaiClient,
            name: "assistant",
            modelName: "gpt-35-turbo-16k");

        var functionCallMiddleware = new FunctionCallMiddleware(
            functions: [this.GetWeatherAsyncFunctionContract],
            functionMap: new Dictionary<string, Func<string, Task<string>>> { { this.GetWeatherAsyncFunctionContract.Name!, this.GetWeatherAsyncWrapper } });
        MiddlewareStreamingAgent<OpenAIChatAgent> assistant = openAIChatAgent
            .RegisterMessageConnector();

        var functionCallAgent = assistant
<<<<<<< HEAD
            .RegisterStreamingMiddleware(functionCallMiddleware);
=======
            .RegisterMiddleware(functionCallMiddleware);
>>>>>>> 3c61969b

        var question = "What's the weather in Seattle";
        var messages = new IMessage[]
        {
            MessageEnvelope.Create(new ChatRequestUserMessage(question)),
            new TextMessage(Role.Assistant, question, from: "user"),
            new MultiModalMessage(Role.Assistant,
                [
                    new TextMessage(Role.Assistant, question, from: "user"),
                ],
                from: "user"),
            new Message(Role.Assistant, question, from: "user"), // Message type is going to be deprecated, please use TextMessage instead
        };

        foreach (var message in messages)
        {
            var reply = await functionCallAgent.SendAsync(message);

            reply.Should().BeOfType<AggregateMessage<ToolCallMessage, ToolCallResultMessage>>();
            reply.From.Should().Be("assistant");
            reply.GetToolCalls()!.Count().Should().Be(1);
            reply.GetToolCalls()!.First().FunctionName.Should().Be(this.GetWeatherAsyncFunctionContract.Name);
            reply.GetContent()!.ToLower().Should().Contain("seattle");
        }

        // test streaming
        foreach (var message in messages)
        {
            var reply = functionCallAgent.GenerateStreamingReplyAsync([message]);
            await foreach (var streamingMessage in reply)
            {
                if (streamingMessage is not IMessage)
                {
                    streamingMessage.Should().BeOfType<ToolCallMessageUpdate>();
                    streamingMessage.As<ToolCallMessageUpdate>().From.Should().Be("assistant");
                }
                else
                {
                    streamingMessage.Should().BeOfType<AggregateMessage<ToolCallMessage, ToolCallResultMessage>>();
                    streamingMessage.As<IMessage>().GetContent()!.ToLower().Should().Contain("seattle");
                }
            }
        }
    }
}<|MERGE_RESOLUTION|>--- conflicted
+++ resolved
@@ -118,14 +118,9 @@
         MiddlewareStreamingAgent<OpenAIChatAgent> assistant = openAIChatAgent
             .RegisterMessageConnector();
 
-        assistant.Middlewares.Count().Should().Be(1);
         assistant.StreamingMiddlewares.Count().Should().Be(1);
         var functionCallAgent = assistant
-<<<<<<< HEAD
             .RegisterStreamingMiddleware(functionCallMiddleware);
-=======
-            .RegisterMiddleware(functionCallMiddleware);
->>>>>>> 3c61969b
 
         var question = "What's the weather in Seattle";
         var messages = new IMessage[]
@@ -194,11 +189,7 @@
             .RegisterMessageConnector();
 
         var functionCallAgent = assistant
-<<<<<<< HEAD
             .RegisterStreamingMiddleware(functionCallMiddleware);
-=======
-            .RegisterMiddleware(functionCallMiddleware);
->>>>>>> 3c61969b
 
         var question = "What's the weather in Seattle";
         var messages = new IMessage[]
