<<<<<<< HEAD
##### Update
- Add `AutoGen.Mistral` package
- [API Breaking Change] Update the return type of `IStreamingAgent.GenerateStreamingReplyAsync` from `Task<IAsyncEnumerable<IStreamingMessage>>` to `IAsyncEnumerable<IStreamingMessage>`
- [API Breaking Change] Update the return type of `IStreamingMiddleware.InvokeAsync` from `Task<IAsyncEnumerable<IStreamingMessage>>` to `IAsyncEnumerable<IStreamingMessage>`
- [API Breaking Change] Mark `RegisterReply`, `RegisterPreProcess` and `RegisterPostProcess` as obsolete. You can replace them with `RegisterMiddleware`
=======
##### Update on 0.0.12 (2024-04-22)
- Add AutoGen.Mistral package to support Mistral.AI models

>>>>>>> 3c61969b
##### Update on 0.0.11 (2024-04-10)
- Add link to Discord channel in nuget's readme.md
- Document improvements
- In `AutoGen.OpenAI`, update `Azure.AI.OpenAI` to 1.0.0-beta.15 and add support for json mode and deterministic output in `OpenAIChatAgent` [Issue #2346](https://github.com/microsoft/autogen/issues/2346)
- In `AutoGen.SemanticKernel`, update `SemanticKernel` package to 1.7.1
- [API Breaking Change] Rename `PrintMessageMiddlewareExtension.RegisterPrintFormatMessageHook' to `PrintMessageMiddlewareExtension.RegisterPrintMessage`.
##### Update on 0.0.10 (2024-03-12)
- Rename `Workflow` to `Graph`
- Rename `AddInitializeMessage` to `SendIntroduction`
- Rename `SequentialGroupChat` to `RoundRobinGroupChat`
##### Update on 0.0.9 (2024-03-02)
- Refactor over @AutoGen.Message and introducing `TextMessage`, `ImageMessage`, `MultiModalMessage` and so on. PR [#1676](https://github.com/microsoft/autogen/pull/1676)
- Add `AutoGen.SemanticKernel` to support seamless integration with Semantic Kernel
- Move the agent contract abstraction to `AutoGen.Core` package. The `AutoGen.Core` package provides the abstraction for message type, agent and group chat and doesn't contain dependencies over `Azure.AI.OpenAI` or `Semantic Kernel`. This is useful when you want to leverage AutoGen's abstraction only and want to avoid introducing any other dependencies.
- Move `GPTAgent`, `OpenAIChatAgent` and all openai-dependencies to `AutoGen.OpenAI`
##### Update on 0.0.8 (2024-02-28)
- Fix [#1804](https://github.com/microsoft/autogen/pull/1804)
- Streaming support for IAgent [#1656](https://github.com/microsoft/autogen/pull/1656)
- Streaming support for middleware via `MiddlewareStreamingAgent` [#1656](https://github.com/microsoft/autogen/pull/1656)
- Graph chat support with conditional transition workflow [#1761](https://github.com/microsoft/autogen/pull/1761)
- AutoGen.SourceGenerator: Generate `FunctionContract` from `FunctionAttribute` [#1736](https://github.com/microsoft/autogen/pull/1736)
##### Update on 0.0.7 (2024-02-11)
- Add `AutoGen.LMStudio` to support comsume openai-like API from LMStudio local server
##### Update on 0.0.6 (2024-01-23)
- Add `MiddlewareAgent`
- Use `MiddlewareAgent` to implement existing agent hooks (RegisterPreProcess, RegisterPostProcess, RegisterReply)
- Remove `AutoReplyAgent`, `PreProcessAgent`, `PostProcessAgent` because they are replaced by `MiddlewareAgent`
##### Update on 0.0.5
- Simplify `IAgent` interface by removing `ChatLLM` Property
- Add `GenerateReplyOptions` to `IAgent.GenerateReplyAsync` which allows user to specify or override the options when generating reply

##### Update on 0.0.4
- Move out dependency of Semantic Kernel
- Add type `IChatLLM` as connector to LLM

##### Update on 0.0.3
- In AutoGen.SourceGenerator, rename FunctionAttribution to FunctionAttribute
- In AutoGen, refactor over ConversationAgent, UserProxyAgent, and AssistantAgent

##### Update on 0.0.2
- update Azure.OpenAI.AI to 1.0.0-beta.12
- update Semantic kernel to 1.0.1<|MERGE_RESOLUTION|>--- conflicted
+++ resolved
@@ -1,14 +1,9 @@
-<<<<<<< HEAD
 ##### Update
-- Add `AutoGen.Mistral` package
 - [API Breaking Change] Update the return type of `IStreamingAgent.GenerateStreamingReplyAsync` from `Task<IAsyncEnumerable<IStreamingMessage>>` to `IAsyncEnumerable<IStreamingMessage>`
 - [API Breaking Change] Update the return type of `IStreamingMiddleware.InvokeAsync` from `Task<IAsyncEnumerable<IStreamingMessage>>` to `IAsyncEnumerable<IStreamingMessage>`
 - [API Breaking Change] Mark `RegisterReply`, `RegisterPreProcess` and `RegisterPostProcess` as obsolete. You can replace them with `RegisterMiddleware`
-=======
 ##### Update on 0.0.12 (2024-04-22)
 - Add AutoGen.Mistral package to support Mistral.AI models
-
->>>>>>> 3c61969b
 ##### Update on 0.0.11 (2024-04-10)
 - Add link to Discord channel in nuget's readme.md
 - Document improvements
